<<<<<<< HEAD
///
/// \file sign.cpp
/// \brief This is the module that actually generates a Sphincs+ signature
///
/// It uses multithreading to speed the signature generation process (which is
/// the main reason for this package)
///
/// Here is the general design: we split up the signature generation process
/// into 'tasks', where each task can be run independently.  We then spawn
/// off a series of threads, and have each one perform the next one on the
/// queue (with the threads pulling tasks off the queue in a
/// 'first-come-first-serve' manner).  When the queue is empty, we have fully
/// generated the signature
///
/// Deviations from this overall logic:
/// - There's some computations that must be run first (e.g. hashing the
///   message) before we can start any such threading.  If the message being
///   signed is long, this nonparalleizable time may be considerable
/// - Some tasks need intermediate results from other tasks (and hence must
///   wait for those previous tasks).  We deal with this by having the previous
///   tasks schedule the next ones (when the intermediate results are
///   available)
///
/// Of course, when you have multiple threads working on the same task, you
/// must have rules about 'who can touch what memory'.  Here are the rules
/// we use:
/// - Memory is effectively divided into three sections; thread specific
///   memory, output buffers, and the common area
/// - Thread specific memory (which consists of thread-automatic data and
///   the task class members itself) is free for the thread to use at will
/// - Output buffers are the signature being generated, and the fors_root
///   and merkle_root array of the work_center.  Before writing into one
///   of these structures, the thread must lock() first (and then unlock()
///   afterwards.
///   - Note that the fors_root and merkle_root arrays are used as data
///     input to later tasks; however those later takes will run only after
///     the task that generated that output has completed the update and
///     unlock()'ed
///   - Common area - essentially, everything else.  This is treated as
///     read only by everyone (and so no lock()s are required).
/// The enqueue/next_task logic also references common data, but also does
/// a lock/unlock when doing so - those data members are not referenced by
/// tasks (and the work_center object itself has this logic)
///
=======
//
// This is the module that actually generates a Sphincs+ signature
// It uses multithreading to speed the signature generation process (which is
// the main reason for this package)
//
// Here is the general design: we split up the signature generation process
// into 'tasks', where each task can be run independently, and place those
// tasks into a queue.  We then spawn off a series of threads, and have each
// one perform the next one on the queue (with the threads pulling tasks off
// the queue in a 'first-come-first-serve' manner).  When all the tasks are
// done and the queue is empty, we have fully generated the signature
//
// Deviations from this overall logic:
// - There's some computations that must be run first (e.g. hashing the
//   message) before we can start any such threading.  If the message being
//   signed is long, this nonparalleizable time may be considerable
// - Some tasks need intermediate results from other tasks (and hence must
//   wait for those previous tasks).  We deal with this by having the previous
//   tasks schedule the next ones (when the intermediate results are
//   available)
//
// Of course, when you have multiple threads working on the same task, you
// must have rules about 'who can touch what memory'.  Here are the rules
// we use:
// - Memory is effectively divided into three sections; thread specific
//   memory, output buffers, and the common area
// - Thread specific memory (which consists of thread-automatic data and
//   the task class members itself) is free for the thread to use at will
// - Output buffers are the signature being generated, and the fors_root
//   and merkle_root array of the work_center.  Before writing into one
//   of these structures, the thread must lock() first (and then unlock()
//   afterwards.
//   - Note that the fors_root and merkle_root arrays are used as data
//     input to later tasks; however those later takes will run only after
//     the task that generated that output has completed the update and
//     unlock()'ed
//   - Common area - essentially, everything else.  This is treated as
//     read only by everyone (and so no lock()s are required).
// The enqueue/next_task logic also references common data, but also does
// a lock/unlock when doing so - those data members are not referenced by
// tasks (and the work_center object itself has this logic)
//
>>>>>>> b6947ab3
#include <string.h>
#include <stdint.h>
#include <pthread.h>
#include "api.h"
#include "internal.h"

namespace sphincs_plus {

class task;
<<<<<<< HEAD

/// This is the object that coordinates the various tasks that need to be
/// done as a part of the signing process
=======
	
//
// This is the object that coordinates all the tasks being done for a
// single signature operation
>>>>>>> b6947ab3
class work_center {
    task* head_q;           //<! For these two pointers, the thread must be
    task* tail_q;           //<! locked before reading/writing these (if
                            //<! we're threading)
    uint64_t fors_done;     //<! Bitmask of which fors trees we have completed
    uint64_t fors_target;   //<! What the bitmask will look like when we've
                            //<! done them all
    friend class task;
    unsigned num_thread;    //<! Target number of threads (including the
                            //<! original thread)
    pthread_mutex_t write_lock; //<! If threads are active, this must be locked
                             //<! if the thread is writing to an output buffer
public:
    key* p;                 //<! The key we're signing with
    unsigned char* sig;     //<! Where to write the signature

    /// Create a work_center object
    /// @param[in] parm The key we are signing with
    /// @param[out] sig_buffer Where the signature will go
    work_center(key* parm, unsigned char* sig_buffer) {
        p = parm; sig = sig_buffer;
        head_q = tail_q = 0;
        fors_done = 0;
        fors_target = ((uint64_t)1 << parm->k()) - 1;
            // Get the number of threads
        num_thread = parm->num_thread;
        if (num_thread > max_thread) num_thread = max_thread;
            // Create the write mutex (if we need it; we don't in single
            // threaded mode)
        if (num_thread > 1) {
            if (0 != pthread_mutex_init( &write_lock, 0 )) {
                num_thread = 1;  // Can't create lock; fall back to 
                                 // single thread mode
            }
        }
    }

    /// Close up shop
    ~work_center() {
        if (num_thread > 1) {
            pthread_mutex_destroy( &write_lock );
        }
    }

    /// Must be called when a thread is about to write to a common area
    /// This is a mutex shared between threads - the time taken between
    /// lock() and unlock() must be small
    void lock(void) {
        if (num_thread > 1)
            pthread_mutex_lock( &write_lock );
    }
    /// Must be called when a thread is done writing to a common area
    void unlock(void) {
         if (num_thread > 1)
             pthread_mutex_unlock( &write_lock );
    }
    /// Where the various parts of the signature are, as well as which
    /// FORS/Merkle trees we'll be usig
    struct signature_geometry geo;

    /// This will hold the root values for the various FORS trees
    unsigned char fors_root[max_fors_trees*max_len_hash];

    /// This will hold the values to be signed by the Merkle trees
    unsigned char merkle_root[max_merkle_tree][max_len_hash];

    /// This will hold the values to be signed by each half of the Merkle
    /// tree
    unsigned char half_merkle_root[max_merkle_tree][2*max_len_hash];
    unsigned half_merkle_done[max_merkle_tree]; //<! Flags indicating whether
                  //<! each half of the Merkle tree has completed

    void enqueue( task *t );  //<! Put the task on the honey-do list
    task *next_task( void );  //<! Get the next task from the list
    void do_job(void);        //<! Perform tasks until they run out
};

<<<<<<< HEAD
/// This class corresponds to a particular job that needs to be done as a
/// part of the signing process
=======
//
// This is the object that performs a specific task.
// Note that, sometimes, we'll reuse this object for another task
// (if we perform another task immediately after finishing the
// previous one)
>>>>>>> b6947ab3
class task {
        /// What task we have been assigned
    void (task::*func)(work_center *);
        /// Which FORS/Merkle tree we are working on
	/// Note: if we're signing a Merkle half-tree, we encode which half
	/// in the lsbit, and shift the actual level up one
    unsigned level;
public:
    class task *next;
        /// Record which task to run in this structure
	/// Used both when the task is first initialized, and when this
	/// task is done, and it needs to spawn off another task
    void set_task(void (task::*func_p)(work_center *), unsigned lev ) {
       func = func_p;
       level = lev;
    }
        /// Perform the assigned task
    void do_it(work_center *w) { (this->*func)(w); }

        // The various tasks we might be assigned
        /// Build a FORS tree and authentication path
    void build_fors_tree(work_center *w);
        /// Hash all the FORS roots together
    void hash_fors(work_center *w);
        /// Generate a WOTS signature
    void build_wots_sig(work_center *w);
        /// Build a Merkle tree and authentication path
    void build_merkle_tree(work_center *w);
        /// Build half a Merkle tree and authentication path (and combine
	/// it with the other half if the othe half completes first)
    void build_half_merkle_tree(work_center *w);
};

// Keep on doing things on the honey-do list until we run out
// Every thread we've enlisted invokes this
void work_center::do_job(void) {
    task *t;
    while ((t = next_task()) != 0) {
        t->do_it(this);
	// Note: we don't have to worry about memory leaks; all
	// the task structures come from the same automatic array
	// and so will all be freed when we're done
    }
}

/// This is what a child thread runs - it just does the jobs it
/// can grab off the list
void *worker_thread( void *arg ) {
    work_center* center = static_cast<work_center*>(arg);
    center->do_job();
    return 0;
}

// Append this task onto the queue
void work_center::enqueue(task *t) {
    t->next = 0;

    lock();

    if (tail_q) { tail_q->next = t; }
    tail_q = t;
    if (!head_q) { head_q = t; }

    unlock();
}

// Get the next task off the queue
task* work_center::next_task(void) {
    lock();

    task* t = head_q;
    if (t) {
        head_q = t->next;
        if (!head_q) tail_q = 0;
    }

    unlock();

    return t;
}

///
/// This shifts right by 'shift' bits, doing the right thing
/// on a shift of 64
/// Needed because some parameter sets really do try to shift
/// the tree index by 64 at the top Merkle tree
static inline uint64_t shr(uint64_t a, unsigned shift ) {
    if (shift >= 64)
        return 0;
    else
        return a >> shift;
}

//
// The function that generates a signature
success_flag key::sign(
            unsigned char* signature, size_t len_signature_buffer,
            const unsigned char* message, size_t len_message,
            const random& rand) {
    // Make sure this key has the private key loaded
    if (!have_private_key) return false;

    size_t n = len_hash();
    unsigned i;
    work_center center(this, signature);

    // Step 1: lay out where the various components of the signature are
    struct signature_geometry& geo = center.geo;

    size_t signature_length = initialize_geometry(geo);

    // Now, check if the buffer we were given is long enough
    if (signature_length > len_signature_buffer) {
        return failure;   // Buffer overflow - just say no
    }

    // Step 2 - generate the randomness
    unsigned char opt[ max_len_hash ];
    switch (rand( opt, n )) {
    case random_success:
        break;
    case random_failure: default:
        // Randomness failure detected; if we want to do something other
	// than default, we'd do it here
    case random_default:
        memset( opt, 0, n );  // No optrand provided; use the default
    }
    prf_msg( &signature[ geo.randomness_offset ],
             opt, message, len_message );

    // Step 3 - hash the message
    hash_message( geo, &signature[ geo.randomness_offset ],
                  message, len_message );

    // Step 4-: compute how many full Merkle trees to generate
    // and how many times we generate two half-trees
    unsigned half_tree_start;
    if (num_thread == 1 || num_log_track() >= merkle_height()) {
        // Don't generate any half-trees (either because there's no
	// point, or because the trees are so shallow that we can't
        half_tree_start = d();
    } else {
        // Here's the logic; start off with having all tracks do full
	// trees, until there's not enough trees left to support them
	// all - then, switch to half-trees
	// We also always do 2 half-trees, to absorb it if some tree
	// happened to take longer than others
	int target_half_tree_start = d() - 1;
	target_half_tree_start -= target_half_tree_start % num_thread;
	half_tree_start = target_half_tree_start;
    }

    // Step 4: put togther the list of the tasks needed to generate the
    // signature.  Note that some tasks will spawn others, so this isn't
    // the complete list
    // We are place the larger tasks first - this makes it more likely
    // that the tasks complete at about the same time
    task task_list[ max_fors_trees + 2*max_merkle_tree ];
    int num_task = 0;
    for (i = 0; i < half_tree_start; i++) {
        // Schedule the task to build Merkle tree #i (and write the
        // authentication path to the signature)
        task_list[num_task].set_task( &task::build_merkle_tree, i );
        center.enqueue( &task_list[num_task] );
        num_task++;
    }
    for (; i < d(); i++) {
        // Schedule the task to build Merkle tree #i in two halves
        task_list[num_task].set_task( &task::build_half_merkle_tree, 2*i );
        center.enqueue( &task_list[num_task] );
        num_task++;
        task_list[num_task].set_task( &task::build_half_merkle_tree, 2*i + 1 );
        center.enqueue( &task_list[num_task] );
        num_task++;
        center.half_merkle_done[i] = 0; // Neither half is done
    }
    for (i = 0; i < k(); i++) {
        // Schedule the task to build FORS tree #i (and write the
        // authentication path to the signature)
        task_list[num_task].set_task( &task::build_fors_tree, i );
        center.enqueue( &task_list[num_task] );
        num_task++;
    }

    // Now, spawn num_thread-1 child threads that will all do tasks
    // on the queue
    unsigned count_thread;
    pthread_t thread_id[max_thread];
    for (count_thread=1; count_thread < num_thread; count_thread++) {
        if (0 != pthread_create( &thread_id[count_thread], NULL,
                                 worker_thread, &center )) {
            // Couldn't create this child thread - go with what we have
            break;
        }
    }

    // And have the main thread do its part as well
    center.do_job();

    // The main thread is done -- wait for all the child threads to complete
    for (unsigned i=1; i < count_thread; i++) {
        void *status;
        pthread_join( thread_id[i], &status );
    }

    // All the works been done - declare victory
    return success;
}

//
// This is the threaded procedure to generate one Merkle authentication path
// Note that this does not generate the WOTS signature - we can't, as we
// don't know the hash we'll be signing yet - that'll have to be a later task
void task::build_merkle_tree(work_center *w) {
    key& p = *w->p;
    unsigned n = p.len_hash();
    unsigned merkle_h = p.merkle_height();
    unsigned char auth_path[ max_len_hash * max_merkle_tree_height ];
    unsigned char root[ max_len_hash ];
    addr_t wots_addr = { 0 };
    addr_t tree_addr = { 0 };

    p.set_type(wots_addr, ADDR_TYPE_WOTS);
    p.set_type(tree_addr, ADDR_TYPE_HASHTREE);

    p.set_layer_addr(tree_addr, level);
    p.set_tree_addr(tree_addr, shr( w->geo.idx_tree, merkle_h * level));
    p.copy_subtree_addr(wots_addr, tree_addr);

    // Look up with leaf of the Merkle tree to generate the authentication
    // path for
    unsigned idx_leaf;
    if (level == 0) {
        // Bottom tree - use the index generated from the message hash
        idx_leaf = w->geo.idx_leaf;
    } else {
        // Upper tree - extract the address from the tree index
        idx_leaf = (w->geo.idx_tree >> (merkle_h * (level-1))) &
                    ((1 << merkle_h) - 1);
    }

    // Now call the function that'll do the real work
    p.merkle_sign( auth_path, root, wots_addr, tree_addr, idx_leaf );

    // Copy the authentication path to the signature
    // And, copy the root we computed to the work center (someone else
    // will need it)
    w->lock();
    memcpy( w->sig + w->geo.merkle[level], auth_path, n * merkle_h );
    if (level != p.d()-1) {
        memcpy( w->merkle_root[level+1], root, n );
    }
    w->unlock();

    // And if we're not the root, schedule the task that will do the
    // WOTS signature right above us
    // Since we're done with this task structure, just reuse it
    if (level != p.d()-1) {
        set_task( &task::build_wots_sig, level+1 );
        w->enqueue(this);
    }
}

//
// This is the threaded procedure to generate a half of a Merkle tree
// Another task will be building the other half
//
// We do this to break up the size of each task, so that they can be
// load-balanced between threads better
void task::build_half_merkle_tree(work_center *w) {
    // The level encodes both the Merkle tree level, and which half we are
    // assigned
    unsigned actual_level = level / 2;
    unsigned half = level & 1;

    key& p = *w->p;
    unsigned n = p.len_hash();
    unsigned merkle_h = p.merkle_height();
    unsigned char auth_path[ max_len_hash * (max_merkle_tree_height-1) ];
    unsigned char root[ max_len_hash ];
    addr_t wots_addr = { 0 };
    addr_t tree_addr = { 0 };

    p.set_type(wots_addr, ADDR_TYPE_WOTS);
    p.set_type(tree_addr, ADDR_TYPE_HASHTREE);

    p.set_layer_addr(tree_addr, actual_level);
    p.set_tree_addr(tree_addr, shr(w->geo.idx_tree,  merkle_h * actual_level));
    p.copy_subtree_addr(wots_addr, tree_addr);

    // Look up with leaf of the Merkle tree to generate the authentication
    // path for
    unsigned idx_leaf;
    if (actual_level == 0) {
        // Bottom tree - use the index generated from the message hash
        idx_leaf = w->geo.idx_leaf;
    } else {
        // Upper tree - extract the address from the tree index
        idx_leaf = (w->geo.idx_tree >> (merkle_h * (actual_level-1))) &
                    ((1 << merkle_h) - 1);
    }

    // Check if the leaf is in our half
    bool in_our_half = (idx_leaf >> (merkle_h-1)) == half;
    if (!in_our_half) idx_leaf = ~0;
    else {
        // And the leaf id we'll pass to merkle_sign is relative to
        // our half
        idx_leaf &= (1 << (merkle_h-1)) - 1;
    }

    // Now call the function that'll do the real work
    p.merkle_sign( auth_path, root, wots_addr, tree_addr, idx_leaf,
                   1 + 2 * half );

    unsigned len_auth_string = n * (merkle_h - 1); // The length of
        // the authentication string we write, less the topmost entry

    // Copy the authentication path to the signature
    // And, copy the root we computed to the work center (someone else
    // will need it)
    w->lock();
        // Copy out the authentication path (if it lies in our half)
	// Copy out the top auth path entry (which is our root if the
	// leaf is in the other half)
    if (in_our_half) {
        memcpy( w->sig + w->geo.merkle[actual_level],
                auth_path, len_auth_string );
    } else {
        memcpy( w->sig + w->geo.merkle[actual_level] + len_auth_string,
                root, n  );
    }

        // Copy out the root we computed
    memcpy( &w->half_merkle_root[actual_level][half * n], root, n );
        // Mark our half as done
    unsigned done = w->half_merkle_done[actual_level] | (half+1);
    w->half_merkle_done[actual_level] = done;
    w->unlock();

    if (done != 0x03) {
        // Still waiting on the other half
	return;
    }

    if (actual_level == p.d() - 1) {
	// We don't actually need to compute the root for the top node
	return;
    }

    // Now compute the root
    p.set_tree_height(tree_addr, merkle_h);
    p.set_tree_index(tree_addr, 0);
    p.thash(root, w->half_merkle_root[actual_level], 2, tree_addr);

    // And publish the computed value
    w->lock();
    memcpy( w->merkle_root[actual_level+1], root, n );
    w->unlock();

    // And schedule the task that will do the WOTS signature right above us
    set_task( &task::build_wots_sig, actual_level+1 );
    w->enqueue(this);
}

//
// This is the threaded procedure to generate one FORS authentication path
void task::build_fors_tree(work_center *w) {
    key& p = *w->p;
    unsigned n = p.len_hash();
    unsigned fors_h = p.t();
    addr_t wots_addr = { 0 };
    unsigned char signature[ max_len_hash * (max_merkle_tree_height+1) ];
    unsigned char root[ max_len_hash ];

    p.set_type(wots_addr, ADDR_TYPE_WOTS);
    p.set_tree_addr(wots_addr, w->geo.idx_tree);
    p.set_keypair_addr(wots_addr, w->geo.idx_leaf);

    // Do the work to generate the FORS signature (for the one FORS tree)
    p.fors_sign(signature, root, level, w->geo.fors[level], wots_addr);

    // Copy the FORS signature into where it goes
    // And, copy the root we computed to the work center
    // And, mark off this FORS signature as done (and check if that completes
    // the set)
    w->lock();
    memcpy( &w->fors_root[level*n], root, n );
    memcpy( w->sig + w->geo.fors_offset[level], signature, n * (fors_h+1) );
    uint64_t done_so_far = w->fors_done | ((uint64_t)1 << level);
    w->fors_done = done_so_far;
    bool all_fors_trees_done = (done_so_far == w->fors_target);
    w->unlock();

    if (all_fors_trees_done) {
        // We just finished off the final FORS tree; hash them together to
        // come up with the FORS root
	hash_fors(w);
    }
}

//
// This is the task that generates the WOTS signature
void task::build_wots_sig(work_center *w) {
    key& p = *w->p;
    unsigned merkle_h = p.merkle_height();
    unsigned char wots_signature[ max_wots_bytes ]; 

    uint64_t tree_idx = shr( w->geo.idx_tree, merkle_h * level );
    unsigned leaf_idx;
    if (level == 0) {
        // Bottom tree - use the index generated from the message hash
        leaf_idx = w->geo.idx_leaf;
    } else {
        // Upper tree - extract the address from the tree index
        leaf_idx = (w->geo.idx_tree >> (merkle_h * (level-1))) &
                    ((1 << merkle_h) - 1);
    }
    p.wots_sign( wots_signature, level, tree_idx, leaf_idx,
                 w->merkle_root[level] );

    // Copy it to where it is expected to be
    w->lock();
    memcpy( w->sig + w->geo.wots[level], wots_signature,
                p.len_hash() * p.wots_digits() );
    w->unlock();
}

//
// This is the task that hashes all the FORS results together
// This is a comparatively simple task (and doesn't involve AVX at all), but
// one that must come after all the FORS trees have been built
void task::hash_fors(work_center *w) {
    unsigned char hash_result[ max_len_hash ];
    key& p = *w->p;
    addr_t fors_pk_addr = { 0 };

    // Compute the root
    p.set_tree_addr(fors_pk_addr, w->geo.idx_tree);
    p.set_keypair_addr(fors_pk_addr, w->geo.idx_leaf);
    p.set_type(fors_pk_addr, ADDR_TYPE_FORSPK);
    p.thash(hash_result, w->fors_root, p.k(), fors_pk_addr);

    // Copy it to where it is expected to be
    w->lock();
    memcpy( w->merkle_root[0], hash_result, p.len_hash() );
    w->unlock();

    // Schedule it to be signed with the bottom WOTS signature
    set_task( &task::build_wots_sig, 0 );
    w->enqueue(this);
}

}  /* namespace sphincs_plus */<|MERGE_RESOLUTION|>--- conflicted
+++ resolved
@@ -1,17 +1,18 @@
-<<<<<<< HEAD
 ///
 /// \file sign.cpp
 /// \brief This is the module that actually generates a Sphincs+ signature
 ///
+///
+/// This is the module that actually generates a Sphincs+ signature
 /// It uses multithreading to speed the signature generation process (which is
 /// the main reason for this package)
 ///
 /// Here is the general design: we split up the signature generation process
-/// into 'tasks', where each task can be run independently.  We then spawn
-/// off a series of threads, and have each one perform the next one on the
-/// queue (with the threads pulling tasks off the queue in a
-/// 'first-come-first-serve' manner).  When the queue is empty, we have fully
-/// generated the signature
+/// into 'tasks', where each task can be run independently, and place those
+/// tasks into a queue.  We then spawn off a series of threads, and have each
+/// one perform the next one on the queue (with the threads pulling tasks off
+/// the queue in a 'first-come-first-serve' manner).  When all the tasks are
+/// done and the queue is empty, we have fully generated the signature
 ///
 /// Deviations from this overall logic:
 /// - There's some computations that must be run first (e.g. hashing the
@@ -43,50 +44,6 @@
 /// a lock/unlock when doing so - those data members are not referenced by
 /// tasks (and the work_center object itself has this logic)
 ///
-=======
-//
-// This is the module that actually generates a Sphincs+ signature
-// It uses multithreading to speed the signature generation process (which is
-// the main reason for this package)
-//
-// Here is the general design: we split up the signature generation process
-// into 'tasks', where each task can be run independently, and place those
-// tasks into a queue.  We then spawn off a series of threads, and have each
-// one perform the next one on the queue (with the threads pulling tasks off
-// the queue in a 'first-come-first-serve' manner).  When all the tasks are
-// done and the queue is empty, we have fully generated the signature
-//
-// Deviations from this overall logic:
-// - There's some computations that must be run first (e.g. hashing the
-//   message) before we can start any such threading.  If the message being
-//   signed is long, this nonparalleizable time may be considerable
-// - Some tasks need intermediate results from other tasks (and hence must
-//   wait for those previous tasks).  We deal with this by having the previous
-//   tasks schedule the next ones (when the intermediate results are
-//   available)
-//
-// Of course, when you have multiple threads working on the same task, you
-// must have rules about 'who can touch what memory'.  Here are the rules
-// we use:
-// - Memory is effectively divided into three sections; thread specific
-//   memory, output buffers, and the common area
-// - Thread specific memory (which consists of thread-automatic data and
-//   the task class members itself) is free for the thread to use at will
-// - Output buffers are the signature being generated, and the fors_root
-//   and merkle_root array of the work_center.  Before writing into one
-//   of these structures, the thread must lock() first (and then unlock()
-//   afterwards.
-//   - Note that the fors_root and merkle_root arrays are used as data
-//     input to later tasks; however those later takes will run only after
-//     the task that generated that output has completed the update and
-//     unlock()'ed
-//   - Common area - essentially, everything else.  This is treated as
-//     read only by everyone (and so no lock()s are required).
-// The enqueue/next_task logic also references common data, but also does
-// a lock/unlock when doing so - those data members are not referenced by
-// tasks (and the work_center object itself has this logic)
-//
->>>>>>> b6947ab3
 #include <string.h>
 #include <stdint.h>
 #include <pthread.h>
@@ -96,16 +53,8 @@
 namespace sphincs_plus {
 
 class task;
-<<<<<<< HEAD
-
-/// This is the object that coordinates the various tasks that need to be
-/// done as a part of the signing process
-=======
-	
-//
-// This is the object that coordinates all the tasks being done for a
-// single signature operation
->>>>>>> b6947ab3
+/// This is the object that coordinates all the tasks being done for a
+/// single signature operation
 class work_center {
     task* head_q;           //<! For these two pointers, the thread must be
     task* tail_q;           //<! locked before reading/writing these (if
@@ -183,16 +132,11 @@
     void do_job(void);        //<! Perform tasks until they run out
 };
 
-<<<<<<< HEAD
-/// This class corresponds to a particular job that needs to be done as a
-/// part of the signing process
-=======
-//
-// This is the object that performs a specific task.
-// Note that, sometimes, we'll reuse this object for another task
-// (if we perform another task immediately after finishing the
-// previous one)
->>>>>>> b6947ab3
+///
+/// This is the object that performs a specific task.
+/// Note that, sometimes, we'll reuse this object for another task
+/// (if we perform another task immediately after finishing the
+/// previous one)
 class task {
         /// What task we have been assigned
     void (task::*func)(work_center *);
