///
/// \file sign.cpp
/// \brief This is the module that actually generates a Sphincs+ signature
///
///
/// This is the module that actually generates a Sphincs+ signature
/// It uses multithreading to speed the signature generation process (which is
/// the main reason for this package)
///
/// Here is the general design: we split up the signature generation process
/// into 'tasks', where each task can be run independently, and place those
/// tasks into a queue.  We then spawn off a series of threads, and have each
/// one perform the next one on the queue (with the threads pulling tasks off
/// the queue in a 'first-come-first-serve' manner).  When all the tasks are
/// done and the queue is empty, we have fully generated the signature
///
/// Deviations from this overall logic:
/// - There's some computations that must be run first (e.g. hashing the
///   message) before we can start any such threading.  If the message being
///   signed is long, this nonparalleizable time may be considerable
/// - Some tasks need intermediate results from other tasks (and hence must
///   wait for those previous tasks).  We deal with this by having the previous
///   tasks schedule the next ones (when the intermediate results are
///   available)
///
/// Of course, when you have multiple threads working on the same task, you
/// must have rules about 'who can touch what memory'.  Here are the rules
/// we use:
/// - Memory is effectively divided into three sections; thread specific
///   memory, output buffers, and the common area
/// - Thread specific memory (which consists of thread-automatic data and
///   the task class members itself) is free for the thread to use at will
/// - Output buffers are the signature being generated, and the fors_root
///   and merkle_root array of the work_center.  Before writing into one
///   of these structures, the thread must lock() first (and then unlock()
///   afterwards.
///   - Note that the fors_root and merkle_root arrays are used as data
///     input to later tasks; however those later takes will run only after
///     the task that generated that output has completed the update and
///     unlock()'ed
///   - Common area - essentially, everything else.  This is treated as
///     read only by everyone (and so no lock()s are required).
/// The enqueue/next_task logic also references common data, but also does
/// a lock/unlock when doing so - those data members are not referenced by
/// tasks (and the work_center object itself has this logic)
///
#include <string.h>
#include <stdint.h>
#include <pthread.h>
#include "api.h"
#include "internal.h"

namespace sphincs_plus {

class task;
/// This is the object that coordinates all the tasks being done for a
/// single signature operation
class work_center {
<<<<<<< HEAD
    task* head_q[2];        // For these pointers, the thread must be
    task* tail_q[2];        // locked before reading/writing these (if
                            // we're threading)
    unsigned mask;
    uint64_t fors_done[2];  // Bitmask of which fors trees we have completed
    uint64_t fors_target;   // What the bitmask will look like when we've
                            // done them all
    friend class task;
    friend class worker;
    unsigned num_thread;    // Target number of threads (including the
                            // original thread)
    pthread_mutex_t write_lock; // If threads are active, this must be locked
                             // if the thread is writing to an output buffer
public:
    key* p;                 // The key we're signing with
    unsigned char* sig;     // Where to write the signature
    bool detected_fault;    // Did we detect a fault during the signature
                            // process
    uint32_t validated_wots; // Which WOTS signatures have we verified
    uint32_t wrote_wots;    // Which WOTS signatures have we written
    work_center(key* parm, unsigned char* sig_buffer, unsigned m) {
=======
    task* head_q;           //<! For these two pointers, the thread must be
    task* tail_q;           //<! locked before reading/writing these (if
                            //<! we're threading)
    uint64_t fors_done;     //<! Bitmask of which fors trees we have completed
    uint64_t fors_target;   //<! What the bitmask will look like when we've
                            //<! done them all
    friend class task;
    unsigned num_thread;    //<! Target number of threads (including the
                            //<! original thread)
    pthread_mutex_t write_lock; //<! If threads are active, this must be locked
                             //<! if the thread is writing to an output buffer
public:
    key* p;                 //<! The key we're signing with
    unsigned char* sig;     //<! Where to write the signature

    /// Create a work_center object
    /// @param[in] parm The key we are signing with
    /// @param[out] sig_buffer Where the signature will go
    work_center(key* parm, unsigned char* sig_buffer) {
>>>>>>> 68dcaad1
        p = parm; sig = sig_buffer;
        head_q[0] = head_q[1] = tail_q[0] = tail_q[1] = 0;
        fors_done[0] = fors_done[1] = 0;
        fors_target = ((uint64_t)1 << parm->k()) - 1;
            // Get the number of threads
        num_thread = parm->num_thread;
        if (num_thread > max_thread) num_thread = max_thread;
            // Create the write mutex (if we need it; we don't in single
            // threaded mode)
        if (num_thread > 1) {
            if (0 != pthread_mutex_init( &write_lock, 0 )) {
                num_thread = 1;  // Can't create lock; fall back to 
                                 // single thread mode
            }
        }
        detected_fault = false;
        validated_wots = 0;
        wrote_wots = 0;
        mask = m;
    }

    /// Close up shop
    ~work_center() {
        if (num_thread > 1) {
            pthread_mutex_destroy( &write_lock );
        }
    }

    /// Must be called when a thread is about to write to a common area
    /// This is a mutex shared between threads - the time taken between
    /// lock() and unlock() must be small
    void lock(void) {
        if (num_thread > 1)
            pthread_mutex_lock( &write_lock );
    }
    /// Must be called when a thread is done writing to a common area
    void unlock(void) {
         if (num_thread > 1)
             pthread_mutex_unlock( &write_lock );
    }
    /// Where the various parts of the signature are, as well as which
    /// FORS/Merkle trees we'll be usig
    struct signature_geometry geo;

<<<<<<< HEAD
        // This will hold the root values for the various FORS trees
    unsigned char fors_root[2][max_fors_trees*max_len_hash];

        // This will hold the values to be signed by the Merkle trees
    unsigned char merkle_root[2][max_merkle_tree][max_len_hash];

        // This will hold the values to be signed by each half of the Merkle
        // tree
=======
    /// This will hold the root values for the various FORS trees
    unsigned char fors_root[max_fors_trees*max_len_hash];

    /// This will hold the values to be signed by the Merkle trees
    unsigned char merkle_root[max_merkle_tree][max_len_hash];

    /// This will hold the values to be signed by each half of the Merkle
    /// tree
>>>>>>> 68dcaad1
    unsigned char half_merkle_root[max_merkle_tree][2*max_len_hash];
    unsigned half_merkle_done[max_merkle_tree]; //<! Flags indicating whether
                  //<! each half of the Merkle tree has completed

<<<<<<< HEAD
    void enqueue( task *t );  // Put the task on the honey-do list
    task *next_task( void );  // Get the next task from the list
=======
    void enqueue( task *t );  //<! Put the task on the honey-do list
    task *next_task( void );  //<! Get the next task from the list
    void do_job(void);        //<! Perform tasks until they run out
>>>>>>> 68dcaad1
};

///
/// This is the object that performs a specific task.
/// Note that, sometimes, we'll reuse this object for another task
/// (if we perform another task immediately after finishing the
/// previous one)
class task {
        /// What task we have been assigned
    void (task::*func)(work_center *);
        /// Which FORS/Merkle tree we are working on
	/// Note: if we're signing a Merkle half-tree, we encode which half
	/// in the lsbit, and shift the actual level up one
    unsigned level;
    friend class work_center;
public:
    class task *next;
        /// Record which task to run in this structure
	/// Used both when the task is first initialized, and when this
	/// task is done, and it needs to spawn off another task
    void set_task(void (task::*func_p)(work_center *), unsigned lev ) {
       func = func_p;
       level = lev;
    }
        /// Perform the assigned task
    void do_it(work_center *w) { (this->*func)(w); }

        // The various tasks we might be assigned
        /// Build a FORS tree and authentication path
    void build_fors_tree(work_center *w);
        /// Hash all the FORS roots together
    void hash_fors(work_center *w);
        /// Generate a WOTS signature
    void build_wots_sig(work_center *w);
        /// Build a Merkle tree and authentication path
    void build_merkle_tree(work_center *w);
        /// Build half a Merkle tree and authentication path (and combine
	/// it with the other half if the othe half completes first)
    void build_half_merkle_tree(work_center *w);
};

class worker {
    work_center *center;
    unsigned index;
public:
    void assign_worker( work_center *wc, unsigned idx ) {
        center = wc;
        index = idx;
    }
    void do_job(void);
};

// Keep on doing things on the honey-do list until we run out
<<<<<<< HEAD
// If we are in fault-detection mode, then this task will go after one
// of the two queues, and stick with it until that queue is empty,
// and only then switching to the other queue
// We put the primary trees in one queue, and secondary in the other
// This maximizes the chance that two different threads will perform
// the redundant jobs (because they'll be on different queues)
// We set half our threads to start on queue 0, and the other half
// on queue 1, hence (assuming there's an even number of threads)
// we have some balance.
void worker::do_job(void) {
    for (;;) {
        // Get the next task off the work center list starting with the queue
        // we're currently on
        unsigned starting_index = index & center->mask;
        unsigned this_index = starting_index;
        task *t;
        center->lock();
        for (;;) {
            t = center->head_q[this_index];
            if (t) {
                center->head_q[this_index] = t->next;
                if (!center->head_q[this_index]) {
                    center->tail_q[this_index] = 0;
                }
                break;
            }
            // The current queue is empty; this about stepping to the next one
            index += 1;
            this_index = (this_index+1) & center->mask;
            if (this_index == starting_index) {
                // We cycled all the way around; nothing on any of the queues
                center->unlock();
                return;
            }
        }
        center->unlock();

        t->do_it(center);
=======
// Every thread we've enlisted invokes this
void work_center::do_job(void) {
    task *t;
    while ((t = next_task()) != 0) {
        t->do_it(this);
	// Note: we don't have to worry about memory leaks; all
	// the task structures come from the same automatic array
	// and so will all be freed when we're done
>>>>>>> 68dcaad1
    }
}

/// This is what a child thread runs - it just does the jobs it
/// can grab off the list
void *worker_thread( void *arg ) {
    worker* w = static_cast<worker*>(arg);
    w->do_job();
    return 0;
}

// Append this task onto the queue
void work_center::enqueue(task *t) {
    t->next = 0;

        // Appending this on either the even queue or the odd queue, based
        // on the lsbit of the level (assuming that we actually do use
        // two queues)
    unsigned index = t->level & mask;
    lock();

    if (tail_q[index]) { tail_q[index]->next = t; }
    tail_q[index] = t;
    if (!head_q[index]) { head_q[index] = t; }

    unlock();
}

<<<<<<< HEAD
//
// This shifts right by 'shift' bits, doing the right thing
// on a shift of 64
// Needed because some parameter sets really do try to shift
// the tree index by 64 at the top Merkle tree
=======
// Get the next task off the queue
task* work_center::next_task(void) {
    lock();

    task* t = head_q;
    if (t) {
        head_q = t->next;
        if (!head_q) tail_q = 0;
    }

    unlock();

    return t;
}

///
/// This shifts right by 'shift' bits, doing the right thing
/// on a shift of 64
/// Needed because some parameter sets really do try to shift
/// the tree index by 64 at the top Merkle tree
>>>>>>> 68dcaad1
static inline uint64_t shr(uint64_t a, unsigned shift ) {
    if (shift >= 64)
        return 0;
    else
        return a >> shift;
}

//
// The function that generates a signature
success_flag key::sign(
            unsigned char* signature, size_t len_signature_buffer,
            const unsigned char* message, size_t len_message,
            const random& rand) {
    // Make sure this key has the private key loaded
    if (!have_private_key) return false;

    size_t n = len_hash();
    unsigned i;
    int mask;
    if (detect_fault) {
        mask = 1;  // Put the primary tasks in one queue, the secondary
                   // tasks in another
    } else {
        mask = 0;  // Put all tasks in the same queue
    }
    work_center center(this, signature, mask);

    // Step 1: lay out where the various components of the signature are
    struct signature_geometry& geo = center.geo;

    size_t signature_length = initialize_geometry(geo);

    // Now, check if the buffer we were given is long enough
    if (signature_length > len_signature_buffer) {
        return failure;   // Buffer overflow - just say no
    }

    // Step 2 - generate the randomness
    unsigned char opt[ max_len_hash ];
    switch (rand( opt, n )) {
    case random_success:
        break;
    case random_failure: default:
        // Randomness failure detected; if we want to do something other
	// than default, we'd do it here
    case random_default:
        memset( opt, 0, n );  // No optrand provided; use the default
    }
    prf_msg( &signature[ geo.randomness_offset ],
             opt, message, len_message );

    // Step 3 - hash the message
    hash_message( geo, &signature[ geo.randomness_offset ],
                  message, len_message );

    // Step 4-: compute how many full Merkle trees to generate
    // and how many times we generate two half-trees
    unsigned half_tree_start;
    if (num_thread == 1 || num_log_track() >= merkle_height()) {
        // Don't generate any half-trees, either because there's no
        // point with one thread, or because the trees are so shallow that
        // we can't
        half_tree_start = d();
    } else if (detect_fault) {
        // If we're in fault detection mode, our half-tree logic can't
        // handle that; however we don't use fault detection on the top
        // merkle tree, so we can do that in half-tree mode
        half_tree_start = d() - 1;
    } else {
        // We can do half-trees as we see fit
        // Here's the logic; start off with having all tracks do full
        // trees, until there's not enough trees left to support them
        // all - then, switch to half-trees
        // We also always do 2 half-trees, to absorb it if some tree
        // happened to take longer than others
        int target_half_tree_start = d() - 1;
        target_half_tree_start -= target_half_tree_start % num_thread;
        half_tree_start = target_half_tree_start;
    }

    // If we're not in fault-detection mode, build only the primary
    // tasks
    int incr;
    if (detect_fault) {
        incr = 1;  // In fault detection mode, build both the primary
                   // and secondary trees
    } else {
        incr = 2;  // In normal mode, just build the primary trees
    }

    // Step 4: put togther the list of the tasks needed to generate the
    // signature.  Note that some tasks will spawn others, so this isn't
    // the complete list
    // We are place the larger tasks first - this makes it more likely
    // that the tasks complete at about the same time
    task task_list[ 2*max_fors_trees + 2*max_merkle_tree ];
    int num_task = 0;
    for (i = 0; i < 2*half_tree_start; i += incr) {
        // Schedule the task to build Merkle tree (and write the
        // authentication path to the signature)
        if (i == 2*d() - 1) continue; // We don't need to build a
                                      // secondary of the top tree
        task_list[num_task].set_task( &task::build_merkle_tree, i );
        center.enqueue( &task_list[num_task] );
        num_task++;
    }
    // Schedule the task to build the result of the Merkle tree in
    // halves
    for (; i < 2*d(); i++) {
        task_list[num_task].set_task( &task::build_half_merkle_tree, i );
        center.enqueue( &task_list[num_task] );
        num_task++;
    }
    // And note that we haven't built any half-trees yet
    memset( center.half_merkle_done, 0, sizeof center.half_merkle_done );

    // And schedule the tasks to build the FORS trees 
    for (i = 0; i < 2*k(); i += incr) {
        task_list[num_task].set_task( &task::build_fors_tree, i );
        center.enqueue( &task_list[num_task] );
        num_task++;
    }

    worker w[max_thread];
    for (unsigned i=0; i<num_thread; i++) {
        w[i].assign_worker( &center, i );
    }
    // Now, spawn num_thread-1 child threads that will all do tasks
    // on the queue
    unsigned count_thread;
    pthread_t thread_id[max_thread];
    for (count_thread=1; count_thread < num_thread; count_thread++) {
        if (0 != pthread_create( &thread_id[count_thread], NULL,
                                 worker_thread, &w[count_thread] )) {
            // Couldn't create this child thread - go with what we have
            break;
        }
    }

    // And have the main thread do its part as well
    w[0].do_job();

    // The main thread is done -- wait for all the child threads to complete
    for (unsigned i=1; i < count_thread; i++) {
        void *status;
        pthread_join( thread_id[i], &status );
    }

    if (detect_fault) {
        // If we detected a fault, give up
        // We claim failure if someone triggered something, or
        // not all of the WOTS signatures were double-checked
        if (center.detected_fault || center.validated_wots != (1U << d()) - 1) {
            // Oops; the fault detection logic triggered
            memset( signature, 0, len_signature_buffer );
            return failure;
        }
    }

    // All the works been done - declare victory
    return success;
}

//
// This is the threaded procedure to generate one Merkle authentication path
// Note that this does not generate the WOTS signature - we can't, as we
// don't know the hash we'll be signing yet - that'll have to be a later task
void task::build_merkle_tree(work_center *w) {
    // The level encodes both the Merkle tree level, and if we're the
    // primary or the secondary
    unsigned actual_level = level / 2;
    unsigned half = level & 1;

    key& p = *w->p;
    unsigned n = p.len_hash();
    unsigned merkle_h = p.merkle_height();
    unsigned char auth_path[ max_len_hash * max_merkle_tree_height ];
    unsigned char root[ max_len_hash ];
    addr_t wots_addr = { 0 };
    addr_t tree_addr = { 0 };

    p.set_type(wots_addr, ADDR_TYPE_WOTS);
    p.set_type(tree_addr, ADDR_TYPE_HASHTREE);

    p.set_layer_addr(tree_addr, actual_level);
    p.set_tree_addr(tree_addr, shr( w->geo.idx_tree, merkle_h * actual_level));
    p.copy_subtree_addr(wots_addr, tree_addr);

    // Look up with leaf of the Merkle tree to generate the authentication
    // path for
    unsigned idx_leaf;
    if (half > 0) {
        // We're the secondary; no reason to ask merkle_sign for the
        // authentication path
        idx_leaf = ~0;
    } else if (actual_level == 0) {
        // Bottom tree - use the index generated from the message hash
        idx_leaf = w->geo.idx_leaf;
    } else {
        // Upper tree - extract the address from the tree index
        idx_leaf = (w->geo.idx_tree >> (merkle_h * (actual_level-1))) &
                    ((1 << merkle_h) - 1);
    }

    // Now call the function that'll do the real work
    p.merkle_sign( auth_path, root, wots_addr, tree_addr, idx_leaf );

    // Copy the authentication path to the signature
    // And, copy the root we computed to the work center (someone else
    // will need it)
    w->lock();
    if (half == 0) {
        memcpy( w->sig + w->geo.merkle[actual_level], auth_path, n * merkle_h );
    }
    if (actual_level != p.d()-1) {
        memcpy( w->merkle_root[half][actual_level+1], root, n );
    }
    w->unlock();

    // And if we're not the root, schedule the task that will do the
    // WOTS signature right above us
    // Since we're done with this task structure, just reuse it
    if (actual_level < p.d()-1) {
        set_task( &task::build_wots_sig, level+2 );
        w->enqueue(this);
    }
}

//
// This is the threaded procedure to generate a half of a Merkle tree
// Another task will be building the other half
//
// We do this to break up the size of each task, so that they can be
// load-balanced between threads better
void task::build_half_merkle_tree(work_center *w) {
    // The level encodes both the Merkle tree level, and which half we are
    // assigned
    unsigned actual_level = level / 2;
    unsigned half = level & 1;

    key& p = *w->p;
    unsigned n = p.len_hash();
    unsigned merkle_h = p.merkle_height();
    unsigned char auth_path[ max_len_hash * (max_merkle_tree_height-1) ];
    unsigned char root[ max_len_hash ];
    addr_t wots_addr = { 0 };
    addr_t tree_addr = { 0 };

    p.set_type(wots_addr, ADDR_TYPE_WOTS);
    p.set_type(tree_addr, ADDR_TYPE_HASHTREE);

    p.set_layer_addr(tree_addr, actual_level);
    p.set_tree_addr(tree_addr, shr(w->geo.idx_tree,  merkle_h * actual_level));
    p.copy_subtree_addr(wots_addr, tree_addr);

    // Look up with leaf of the Merkle tree to generate the authentication
    // path for
    unsigned idx_leaf;
    if (actual_level == 0) {
        // Bottom tree - use the index generated from the message hash
        idx_leaf = w->geo.idx_leaf;
    } else {
        // Upper tree - extract the address from the tree index
        idx_leaf = (w->geo.idx_tree >> (merkle_h * (actual_level-1))) &
                    ((1 << merkle_h) - 1);
    }

    // Check if the leaf is in our half
    bool in_our_half = (idx_leaf >> (merkle_h-1)) == half;
    if (!in_our_half) idx_leaf = ~0;
    else {
        // And the leaf id we'll pass to merkle_sign is relative to
        // our half
        idx_leaf &= (1 << (merkle_h-1)) - 1;
    }

    // Now call the function that'll do the real work
    p.merkle_sign( auth_path, root, wots_addr, tree_addr, idx_leaf,
                   1 + 2 * half );

    unsigned len_auth_string = n * (merkle_h - 1); // The length of
        // the authentication string we write, less the topmost entry

    // Copy the authentication path to the signature
    // And, copy the root we computed to the work center (someone else
    // will need it)
    w->lock();
        // Copy out the authentication path (if it lies in our half)
        // Copy out the top auth path entry (which is our root if the
        // leaf is in the other half)
    if (in_our_half) {
        memcpy( w->sig + w->geo.merkle[actual_level],
                auth_path, len_auth_string );
    } else {
        memcpy( w->sig + w->geo.merkle[actual_level] + len_auth_string,
                root, n  );
    }

        // Copy out the root we computed
    memcpy( &w->half_merkle_root[actual_level][half * n], root, n );
        // Mark our half as done
    unsigned done = w->half_merkle_done[actual_level] | (half+1);
    w->half_merkle_done[actual_level] = done;
    w->unlock();

    if (done != 0x03) {
        // Still waiting on the other half
        return;
    }

    if (actual_level == p.d() - 1) {
        // We don't actually need to compute the root for the top node
        return;
    }

    // Now compute the root
    p.set_tree_height(tree_addr, merkle_h);
    p.set_tree_index(tree_addr, 0);
    p.thash(root, w->half_merkle_root[actual_level], 2, tree_addr);

    // And publish the computed value
    w->lock();
    memcpy( w->merkle_root[0][actual_level+1], root, n );
    w->unlock();

    // And schedule the task that will do the WOTS signature right above us
    set_task( &task::build_wots_sig, 2*(actual_level + 1) );
    w->enqueue(this);
}

//
// This is the threaded procedure to generate one FORS authentication path
void task::build_fors_tree(work_center *w) {
    // The level encodes both the FORS tree index, and if we're the
    // primary or the secondary
    unsigned index = level / 2;
    unsigned half = level & 1;

    key& p = *w->p;
    unsigned n = p.len_hash();
    unsigned fors_h = p.t();
    addr_t wots_addr = { 0 };
    unsigned char signature[ max_len_hash * (max_merkle_tree_height+1) ];
    unsigned char root[ max_len_hash ];

    p.set_type(wots_addr, ADDR_TYPE_WOTS);
    p.set_tree_addr(wots_addr, w->geo.idx_tree);
    p.set_keypair_addr(wots_addr, w->geo.idx_leaf);

    // Do the work to generate the FORS signature (for the one FORS tree)
    p.fors_sign(signature, root, index, w->geo.fors[index], wots_addr);

    // Copy the FORS signature into where it goes
    // And, copy the root we computed to the work center
    // And, mark off this FORS signature as done (and check if that completes
    // the set)
    w->lock();
    memcpy( &w->fors_root[half][index*n], root, n );
    if (half == 0) {
        memcpy( w->sig + w->geo.fors_offset[index], signature, n * (fors_h+1) );
    }
    uint64_t done_so_far = w->fors_done[half] | ((uint64_t)1 << index);
    w->fors_done[half] = done_so_far;
    bool all_fors_trees_done = (done_so_far == w->fors_target);
    w->unlock();

    if (all_fors_trees_done) {
        // We just finished off the final FORS tree; hash them together to
        // come up with the FORS root
<<<<<<< HEAD
        level = half;
        hash_fors(w);
=======
	hash_fors(w);
>>>>>>> 68dcaad1
    }
}

//
// This is the task that generates the WOTS signature
void task::build_wots_sig(work_center *w) {
    // The level encodes both the WOTS tree level, and if we're the
    // primary or the secondary
    unsigned actual_level = level / 2;
    unsigned half = level & 1;

    key& p = *w->p;
    unsigned merkle_h = p.merkle_height();
    unsigned char wots_signature[ max_wots_bytes ]; 

    uint64_t tree_idx = shr( w->geo.idx_tree, merkle_h * actual_level );
    unsigned leaf_idx;
    if (actual_level == 0) {
        // Bottom tree - use the index generated from the message hash
        leaf_idx = w->geo.idx_leaf;
    } else {
        // Upper tree - extract the address from the tree index
        leaf_idx = (w->geo.idx_tree >> (merkle_h * (actual_level-1))) &
                    ((1 << merkle_h) - 1);
    }
    p.wots_sign( wots_signature, actual_level, tree_idx, leaf_idx,
                 w->merkle_root[half][actual_level] );

    // Copy it to where it is expected to be
    size_t sig_len = p.len_hash() * p.wots_digits(); // Length of the WOTS signature
    w->lock();
    if (w->wrote_wots & (1 << actual_level)) {
         // We already wrote the WOTS signature; check if we got
         // the same one
         if (0 == memcmp( w->sig + w->geo.wots[actual_level], wots_signature,
                          sig_len )) {
             // We got the same one - mark this level as double-checked
             w->validated_wots |= (1 << actual_level);
         } else {
             // Got something different - call a foul
             w->detected_fault = true;
             memset( w->sig + w->geo.wots[actual_level], 0, sig_len );
        }
    } else {
        // First time for this signature; write it out
        memcpy( w->sig + w->geo.wots[actual_level], wots_signature,
                sig_len );
        w->wrote_wots |= (1 << actual_level);
    }
    w->unlock();
}

//
// This is the task that hashes all the FORS results together
// This is a comparatively simple task (and doesn't involve AVX at all), but
// one that must come after all the FORS trees have been built
void task::hash_fors(work_center *w) {
    unsigned half = level;  // This is 0 for the primary, 1 for the secondary
    unsigned char hash_result[ max_len_hash ];
    key& p = *w->p;
    addr_t fors_pk_addr = { 0 };

    // Compute the root
    p.set_tree_addr(fors_pk_addr, w->geo.idx_tree);
    p.set_keypair_addr(fors_pk_addr, w->geo.idx_leaf);
    p.set_type(fors_pk_addr, ADDR_TYPE_FORSPK);
    p.thash(hash_result, w->fors_root[half], p.k(), fors_pk_addr);

    // Copy it to where it is expected to be
    w->lock();
    memcpy( w->merkle_root[half][0], hash_result, p.len_hash() );
    w->unlock();

    // Schedule it to be signed with the bottom WOTS signature
    set_task( &task::build_wots_sig, half );
    w->enqueue(this);
}

}  /* namespace sphincs_plus */<|MERGE_RESOLUTION|>--- conflicted
+++ resolved
@@ -56,36 +56,15 @@
 /// This is the object that coordinates all the tasks being done for a
 /// single signature operation
 class work_center {
-<<<<<<< HEAD
-    task* head_q[2];        // For these pointers, the thread must be
-    task* tail_q[2];        // locked before reading/writing these (if
-                            // we're threading)
+    task* head_q[2];        //<! For these pointers, the thread must be
+    task* tail_q[2];        //<! locked before reading/writing these (if
+                            //<! we're threading)
     unsigned mask;
-    uint64_t fors_done[2];  // Bitmask of which fors trees we have completed
-    uint64_t fors_target;   // What the bitmask will look like when we've
-                            // done them all
-    friend class task;
-    friend class worker;
-    unsigned num_thread;    // Target number of threads (including the
-                            // original thread)
-    pthread_mutex_t write_lock; // If threads are active, this must be locked
-                             // if the thread is writing to an output buffer
-public:
-    key* p;                 // The key we're signing with
-    unsigned char* sig;     // Where to write the signature
-    bool detected_fault;    // Did we detect a fault during the signature
-                            // process
-    uint32_t validated_wots; // Which WOTS signatures have we verified
-    uint32_t wrote_wots;    // Which WOTS signatures have we written
-    work_center(key* parm, unsigned char* sig_buffer, unsigned m) {
-=======
-    task* head_q;           //<! For these two pointers, the thread must be
-    task* tail_q;           //<! locked before reading/writing these (if
-                            //<! we're threading)
-    uint64_t fors_done;     //<! Bitmask of which fors trees we have completed
+    uint64_t fors_done[2];  //<! Bitmask of which fors trees we have completed
     uint64_t fors_target;   //<! What the bitmask will look like when we've
                             //<! done them all
     friend class task;
+    friend class worker;
     unsigned num_thread;    //<! Target number of threads (including the
                             //<! original thread)
     pthread_mutex_t write_lock; //<! If threads are active, this must be locked
@@ -93,12 +72,15 @@
 public:
     key* p;                 //<! The key we're signing with
     unsigned char* sig;     //<! Where to write the signature
-
+    bool detected_fault;    //<! Did we detect a fault during the signature
+                            //<! process
+    uint32_t validated_wots; //<! Which WOTS signatures have we verified
+    uint32_t wrote_wots;    //<! Which WOTS signatures have we written
+  
     /// Create a work_center object
     /// @param[in] parm The key we are signing with
     /// @param[out] sig_buffer Where the signature will go
     work_center(key* parm, unsigned char* sig_buffer) {
->>>>>>> 68dcaad1
         p = parm; sig = sig_buffer;
         head_q[0] = head_q[1] = tail_q[0] = tail_q[1] = 0;
         fors_done[0] = fors_done[1] = 0;
@@ -143,37 +125,20 @@
     /// FORS/Merkle trees we'll be usig
     struct signature_geometry geo;
 
-<<<<<<< HEAD
-        // This will hold the root values for the various FORS trees
+        /// This will hold the root values for the various FORS trees
     unsigned char fors_root[2][max_fors_trees*max_len_hash];
 
-        // This will hold the values to be signed by the Merkle trees
+        /// This will hold the values to be signed by the Merkle trees
     unsigned char merkle_root[2][max_merkle_tree][max_len_hash];
 
-        // This will hold the values to be signed by each half of the Merkle
-        // tree
-=======
-    /// This will hold the root values for the various FORS trees
-    unsigned char fors_root[max_fors_trees*max_len_hash];
-
-    /// This will hold the values to be signed by the Merkle trees
-    unsigned char merkle_root[max_merkle_tree][max_len_hash];
-
-    /// This will hold the values to be signed by each half of the Merkle
-    /// tree
->>>>>>> 68dcaad1
+        /// This will hold the values to be signed by each half of the Merkle
+        /// tree
     unsigned char half_merkle_root[max_merkle_tree][2*max_len_hash];
     unsigned half_merkle_done[max_merkle_tree]; //<! Flags indicating whether
                   //<! each half of the Merkle tree has completed
 
-<<<<<<< HEAD
-    void enqueue( task *t );  // Put the task on the honey-do list
-    task *next_task( void );  // Get the next task from the list
-=======
     void enqueue( task *t );  //<! Put the task on the honey-do list
     task *next_task( void );  //<! Get the next task from the list
-    void do_job(void);        //<! Perform tasks until they run out
->>>>>>> 68dcaad1
 };
 
 ///
@@ -227,7 +192,6 @@
 };
 
 // Keep on doing things on the honey-do list until we run out
-<<<<<<< HEAD
 // If we are in fault-detection mode, then this task will go after one
 // of the two queues, and stick with it until that queue is empty,
 // and only then switching to the other queue
@@ -266,16 +230,10 @@
         center->unlock();
 
         t->do_it(center);
-=======
-// Every thread we've enlisted invokes this
-void work_center::do_job(void) {
-    task *t;
-    while ((t = next_task()) != 0) {
-        t->do_it(this);
-	// Note: we don't have to worry about memory leaks; all
-	// the task structures come from the same automatic array
-	// and so will all be freed when we're done
->>>>>>> 68dcaad1
+
+    	  // Note: we don't have to worry about memory leaks; all
+	      // the task structures come from the same automatic array
+	      // and so will all be freed when we're done
     }
 }
 
@@ -304,34 +262,11 @@
     unlock();
 }
 
-<<<<<<< HEAD
-//
-// This shifts right by 'shift' bits, doing the right thing
-// on a shift of 64
-// Needed because some parameter sets really do try to shift
-// the tree index by 64 at the top Merkle tree
-=======
-// Get the next task off the queue
-task* work_center::next_task(void) {
-    lock();
-
-    task* t = head_q;
-    if (t) {
-        head_q = t->next;
-        if (!head_q) tail_q = 0;
-    }
-
-    unlock();
-
-    return t;
-}
-
 ///
 /// This shifts right by 'shift' bits, doing the right thing
 /// on a shift of 64
 /// Needed because some parameter sets really do try to shift
 /// the tree index by 64 at the top Merkle tree
->>>>>>> 68dcaad1
 static inline uint64_t shr(uint64_t a, unsigned shift ) {
     if (shift >= 64)
         return 0;
@@ -701,12 +636,8 @@
     if (all_fors_trees_done) {
         // We just finished off the final FORS tree; hash them together to
         // come up with the FORS root
-<<<<<<< HEAD
         level = half;
         hash_fors(w);
-=======
-	hash_fors(w);
->>>>>>> 68dcaad1
     }
 }
 
